--- conflicted
+++ resolved
@@ -86,7 +86,6 @@
 	} else if err != nil {
 		return err
 	} else {
-<<<<<<< HEAD
 		updateErr := retry.RetryOnConflict(retry.DefaultBackoff, func() error {
 			current, err := apiservice.Get(APIServiceName, metav1.GetOptions{})
 			if err != nil {
@@ -103,52 +102,6 @@
 		})
 		if updateErr != nil {
 			return fmt.Errorf("failed to update APIService %s after retries: %w", APIServiceName, updateErr)
-=======
-		current.Spec = desired.Spec
-
-		if _, err := apiservice.Update(current); err != nil {
-			return err
-		}
-	}
-
-	return nil
-}
-
-func CreateOrUpdateService(service wranglercorev1.ServiceController, appSelector string) error {
-	if RDPEnabled() {
-		appSelector = "api-extension"
-	}
-
-	desired := &corev1.Service{
-		ObjectMeta: metav1.ObjectMeta{
-			Name:      TargetServiceName,
-			Namespace: Namespace,
-		},
-		Spec: corev1.ServiceSpec{
-			Ports: []corev1.ServicePort{
-				{
-					Port: Port,
-				},
-			},
-			Selector: map[string]string{
-				"app": appSelector,
-			},
-		},
-	}
-
-	current, err := service.Get(Namespace, TargetServiceName, metav1.GetOptions{})
-	if apierrors.IsNotFound(err) {
-		if _, err := service.Create(desired); err != nil {
-			return err
-		}
-	} else if err != nil {
-		return err
-	} else {
-		current.Spec = desired.Spec
-
-		if _, err := service.Update(current); err != nil {
-			return err
->>>>>>> 5ab4916b
 		}
 	}
 
@@ -339,7 +292,6 @@
 
 		return nil
 	})
-<<<<<<< HEAD
 }
 
 func makePatchAndUpdateAPI(original, modified *apiregv1.APIService, apiservice wranglerapiregistrationv1.APIServiceController) ([]byte, error) {
@@ -487,6 +439,4 @@
 	}
 
 	return nil
-=======
->>>>>>> 5ab4916b
 }